--- conflicted
+++ resolved
@@ -4,10 +4,7 @@
 Copyright (c) 2018-2020 Kairo de Araujo
 """
 
-<<<<<<< HEAD
-=======
 from datetime import datetime
->>>>>>> 74a860fc
 from glob import glob
 import os
 import re
